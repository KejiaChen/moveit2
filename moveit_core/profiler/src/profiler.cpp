--- conflicted
+++ resolved
@@ -39,11 +39,7 @@
 
 #include <vector>
 #include <algorithm>
-<<<<<<< HEAD
-#include <sstream>
 #include <rclcpp/rclcpp.hpp>
-=======
->>>>>>> 576c39c3
 
 namespace moveit
 {
