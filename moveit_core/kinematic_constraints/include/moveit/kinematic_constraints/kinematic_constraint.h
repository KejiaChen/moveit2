--- conflicted
+++ resolved
@@ -71,11 +71,7 @@
   double distance; /**< \brief The distance evaluation from the constraint or constraints */
 };
 
-<<<<<<< HEAD
-MOVEIT_CLASS_FORWARD(KinematicConstraint)
-=======
-MOVEIT_CLASS_FORWARD(KinematicConstraint);  // Defines KinematicConstraintPtr, ConstPtr, WeakPtr... etc
->>>>>>> 382aa5a8
+MOVEIT_CLASS_FORWARD(KinematicConstraint)  // Defines KinematicConstraintPtr, ConstPtr, WeakPtr... etc
 
 /// \brief Base class for representing a kinematic constraint
 class KinematicConstraint
@@ -182,11 +178,7 @@
                                 distance computed by the decide() function  */
 };
 
-<<<<<<< HEAD
-MOVEIT_CLASS_FORWARD(JointConstraint)
-=======
-MOVEIT_CLASS_FORWARD(JointConstraint);  // Defines JointConstraintPtr, ConstPtr, WeakPtr... etc
->>>>>>> 382aa5a8
+MOVEIT_CLASS_FORWARD(JointConstraint)  // Defines JointConstraintPtr, ConstPtr, WeakPtr... etc
 
 /**
  * \brief Class for handling single DOF joint constraints.
@@ -339,11 +331,7 @@
   double joint_position_, joint_tolerance_above_, joint_tolerance_below_; /**< \brief Position and tolerance values*/
 };
 
-<<<<<<< HEAD
-MOVEIT_CLASS_FORWARD(OrientationConstraint)
-=======
-MOVEIT_CLASS_FORWARD(OrientationConstraint);  // Defines OrientationConstraintPtr, ConstPtr, WeakPtr... etc
->>>>>>> 382aa5a8
+MOVEIT_CLASS_FORWARD(OrientationConstraint)  // Defines OrientationConstraintPtr, ConstPtr, WeakPtr... etc
 
 /**
  * \brief Class for constraints on the orientation of a link
@@ -502,11 +490,7 @@
       absolute_z_axis_tolerance_; /**< \brief Storage for the tolerances */
 };
 
-<<<<<<< HEAD
-MOVEIT_CLASS_FORWARD(PositionConstraint)
-=======
-MOVEIT_CLASS_FORWARD(PositionConstraint);  // Defines PositionConstraintPtr, ConstPtr, WeakPtr... etc
->>>>>>> 382aa5a8
+MOVEIT_CLASS_FORWARD(PositionConstraint)  // Defines PositionConstraintPtr, ConstPtr, WeakPtr... etc
 
 /**
  * \brief Class for constraints on the XYZ position of a link
@@ -668,11 +652,7 @@
   const moveit::core::LinkModel* link_model_; /**< \brief The link model constraint subject */
 };
 
-<<<<<<< HEAD
-MOVEIT_CLASS_FORWARD(VisibilityConstraint)
-=======
-MOVEIT_CLASS_FORWARD(VisibilityConstraint);  // Defines VisibilityConstraintPtr, ConstPtr, WeakPtr... etc
->>>>>>> 382aa5a8
+MOVEIT_CLASS_FORWARD(VisibilityConstraint)  // Defines VisibilityConstraintPtr, ConstPtr, WeakPtr... etc
 
 /**
  * \brief Class for constraints on the visibility relationship between
@@ -872,11 +852,7 @@
   double max_range_angle_;           /**< \brief Storage for the max range angle */
 };
 
-<<<<<<< HEAD
-MOVEIT_CLASS_FORWARD(KinematicConstraintSet)
-=======
-MOVEIT_CLASS_FORWARD(KinematicConstraintSet);  // Defines KinematicConstraintSetPtr, ConstPtr, WeakPtr... etc
->>>>>>> 382aa5a8
+MOVEIT_CLASS_FORWARD(KinematicConstraintSet)  // Defines KinematicConstraintSetPtr, ConstPtr, WeakPtr... etc
 
 /**
  * \brief A class that contains many different constraints, and can
