--- conflicted
+++ resolved
@@ -23,13 +23,10 @@
             ROS_DISTRO: iron
             IKFAST_TEST: true
             CLANG_TIDY: pedantic
-<<<<<<< HEAD
           - IMAGE: humble-ci
             ROS_DISTRO: humble
           - IMAGE: humble-ci-testing
             ROS_DISTRO: humble
-=======
->>>>>>> 93c48b01
     env:
       CXXFLAGS: >-
         -Wall -Wextra -Wwrite-strings -Wunreachable-code -Wpointer-arith -Wredundant-decls
