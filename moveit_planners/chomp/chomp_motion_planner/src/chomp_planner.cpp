--- conflicted
+++ resolved
@@ -253,13 +253,8 @@
 
   // check that final state is within goal tolerances
   kinematic_constraints::JointConstraint jc(planning_scene->getRobotModel());
-<<<<<<< HEAD
-  const robot_state::RobotState& last_state = result->getLastWayPoint();
+  const moveit::core::RobotState& last_state = result->getLastWayPoint();
   for (const moveit_msgs::msg::JointConstraint& constraint : req.goal_constraints[0].joint_constraints)
-=======
-  const moveit::core::RobotState& last_state = result->getLastWayPoint();
-  for (const moveit_msgs::JointConstraint& constraint : req.goal_constraints[0].joint_constraints)
->>>>>>> a5864ccc
   {
     if (!jc.configure(constraint) || !jc.decide(last_state).satisfied)
     {
