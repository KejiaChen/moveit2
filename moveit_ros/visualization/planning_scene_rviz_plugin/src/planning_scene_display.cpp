--- conflicted
+++ resolved
@@ -548,19 +548,13 @@
     planning_scene_monitor_->addUpdateCallback(
         boost::bind(&PlanningSceneDisplay::sceneMonitorReceivedUpdate, this, boost::placeholders::_1));
     addMainLoopJob(boost::bind(&PlanningSceneDisplay::onRobotModelLoaded, this));
-<<<<<<< HEAD
-    setStatus(rviz_common::properties::StatusProperty::Ok, "PlanningScene", "Planning Scene Loaded Successfully");
-=======
->>>>>>> 0d0a6a17
     waitForAllMainLoopJobs();
   }
   else
   {
-<<<<<<< HEAD
-    setStatus(rviz_common::properties::StatusProperty::Error, "PlanningScene", "No Planning Scene Loaded");
-=======
-    addMainLoopJob([this]() { setStatus(rviz::StatusProperty::Error, "PlanningScene", "No Planning Scene Loaded"); });
->>>>>>> 0d0a6a17
+    addMainLoopJob([this]() {
+      setStatus(rviz_common::properties::StatusProperty::Error, "PlanningScene", "No Planning Scene Loaded");
+    });
   }
 }
 
@@ -584,7 +578,7 @@
   scene_name_property_->setStdString(ps->getName());
   scene_name_property_->blockSignals(old_state);
 
-  setStatus(rviz::StatusProperty::Ok, "PlanningScene", "Planning Scene Loaded Successfully");
+  setStatus(rviz_common::properties::StatusProperty::Ok, "PlanningScene", "Planning Scene Loaded Successfully");
 }
 
 void PlanningSceneDisplay::onNewPlanningSceneState()
