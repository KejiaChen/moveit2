/*********************************************************************
 * Software License Agreement (BSD License)
 *
 *  Copyright (c) 2008, Willow Garage, Inc.
 *  All rights reserved.
 *
 *  Redistribution and use in source and binary forms, with or without
 *  modification, are permitted provided that the following conditions
 *  are met:
 *
 *   * Redistributions of source code must retain the above copyright
 *     notice, this list of conditions and the following disclaimer.
 *   * Redistributions in binary form must reproduce the above
 *     copyright notice, this list of conditions and the following
 *     disclaimer in the documentation and/or other materials provided
 *     with the distribution.
 *   * Neither the name of Willow Garage nor the names of its
 *     contributors may be used to endorse or promote products derived
 *     from this software without specific prior written permission.
 *
 *  THIS SOFTWARE IS PROVIDED BY THE COPYRIGHT HOLDERS AND CONTRIBUTORS
 *  "AS IS" AND ANY EXPRESS OR IMPLIED WARRANTIES, INCLUDING, BUT NOT
 *  LIMITED TO, THE IMPLIED WARRANTIES OF MERCHANTABILITY AND FITNESS
 *  FOR A PARTICULAR PURPOSE ARE DISCLAIMED. IN NO EVENT SHALL THE
 *  COPYRIGHT OWNER OR CONTRIBUTORS BE LIABLE FOR ANY DIRECT, INDIRECT,
 *  INCIDENTAL, SPECIAL, EXEMPLARY, OR CONSEQUENTIAL DAMAGES (INCLUDING,
 *  BUT NOT LIMITED TO, PROCUREMENT OF SUBSTITUTE GOODS OR SERVICES;
 *  LOSS OF USE, DATA, OR PROFITS; OR BUSINESS INTERRUPTION) HOWEVER
 *  CAUSED AND ON ANY THEORY OF LIABILITY, WHETHER IN CONTRACT, STRICT
 *  LIABILITY, OR TORT (INCLUDING NEGLIGENCE OR OTHERWISE) ARISING IN
 *  ANY WAY OUT OF THE USE OF THIS SOFTWARE, EVEN IF ADVISED OF THE
 *  POSSIBILITY OF SUCH DAMAGE.
 *********************************************************************/

/* Author: Ioan Sucan */

#include <moveit/robot_state_rviz_plugin/robot_state_display.h>
#include <moveit/robot_state/conversions.h>
#include <moveit/utils/message_checks.h>

#include <moveit/macros/diagnostics.h>
DIAGNOSTIC_PUSH
SILENT_UNUSED_PARAM
// #include <rviz/visualization_manager.h>
#include <rviz_default_plugins/robot/robot.hpp>
#include <rviz_default_plugins/robot/robot_link.hpp>

#include <rviz_common/properties/property.hpp>
#include <rviz_common/properties/string_property.hpp>
#include <rviz_common/properties/bool_property.hpp>
#include <rviz_common/properties/float_property.hpp>
#include <rviz_common/properties/ros_topic_property.hpp>
#include <rviz_common/properties/color_property.hpp>
#include <rviz_common/display_context.hpp>
#include <rviz_common/frame_manager_iface.hpp>

#include <OgreSceneManager.h>
#include <OgreSceneNode.h>
DIAGNOSTIC_POP

namespace moveit_rviz_plugin
{
// ******************************************************************************************
// Base class contructor
// ******************************************************************************************
RobotStateDisplay::RobotStateDisplay() : Display(), update_state_(false), load_robot_model_(false)
{
<<<<<<< HEAD
  robot_description_property_ = new rviz_common::properties::StringProperty(
      "Robot Description", "robot_description", "The name of the ROS parameter where the URDF for the robot is loaded",
      this, SLOT(changedRobotDescription()), this);

  robot_state_topic_property_ = new rviz_common::properties::RosTopicProperty(
      "Robot State Topic", "display_robot_state",
      rosidl_generator_traits::data_type<moveit_msgs::msg::DisplayRobotState>(),
      "The topic on which the moveit_msgs::msg::DisplayRobotState messages are received", this,
      SLOT(changedRobotStateTopic()), this);
=======
  robot_description_property_ =
      new rviz::StringProperty("Robot Description", "robot_description",
                               "The name of the ROS parameter where the URDF for the robot is loaded", this,
                               SLOT(changedRobotDescription()), this);

  robot_state_topic_property_ =
      new rviz::RosTopicProperty("Robot State Topic", "display_robot_state",
                                 ros::message_traits::datatype<moveit_msgs::DisplayRobotState>(),
                                 "The topic on which the moveit_msgs::DisplayRobotState messages are received", this,
                                 SLOT(changedRobotStateTopic()), this);
>>>>>>> 7ad2bc7b

  // Planning scene category -------------------------------------------------------------------------------------------
  root_link_name_property_ = new rviz_common::properties::StringProperty(
      "Robot Root Link", "", "Shows the name of the root link for the robot model", this, SLOT(changedRootLinkName()),
      this);
  root_link_name_property_->setReadOnly(true);

  robot_alpha_property_ = new rviz_common::properties::FloatProperty(
      "Robot Alpha", 1.0f, "Specifies the alpha for the robot links", this, SLOT(changedRobotSceneAlpha()), this);
  robot_alpha_property_->setMin(0.0);
  robot_alpha_property_->setMax(1.0);

  attached_body_color_property_ = new rviz_common::properties::ColorProperty(
      "Attached Body Color", QColor(150, 50, 150), "The color for the attached bodies", this,
      SLOT(changedAttachedBodyColor()), this);

  enable_link_highlight_ = new rviz_common::properties::BoolProperty("Show Highlights", true,
                                                                     "Specifies whether link highlighting is enabled",
                                                                     this, SLOT(changedEnableLinkHighlight()), this);
  enable_visual_visible_ = new rviz_common::properties::BoolProperty(
      "Visual Enabled", true, "Whether to display the visual representation of the robot.", this,
      SLOT(changedEnableVisualVisible()), this);
  enable_collision_visible_ = new rviz_common::properties::BoolProperty(
      "Collision Enabled", false, "Whether to display the collision representation of the robot.", this,
      SLOT(changedEnableCollisionVisible()), this);

  show_all_links_ = new rviz_common::properties::BoolProperty(
      "Show All Links", true, "Toggle all links visibility on or off.", this, SLOT(changedAllLinks()), this);
}

// ******************************************************************************************
// Deconstructor
// ******************************************************************************************
RobotStateDisplay::~RobotStateDisplay() = default;

void RobotStateDisplay::onInitialize()
{
  Display::onInitialize();
  auto ros_node_abstraction = context_->getRosNodeAbstraction().lock();
  if (!ros_node_abstraction)
  {
    RVIZ_COMMON_LOG_WARNING("Unable to lock weak_ptr from DisplayContext in RobotStateDisplay constructor");
    return;
  }
  robot_state_topic_property_->initialize(ros_node_abstraction);
  node_ = ros_node_abstraction->get_raw_node();
  robot_.reset(new RobotStateVisualization(scene_node_, context_, "Robot State", this));
  changedEnableVisualVisible();
  changedEnableCollisionVisible();
  robot_->setVisible(false);
}

void RobotStateDisplay::reset()
{
  robot_->clear();
  rdf_loader_.reset();
  Display::reset();

  loadRobotModel();
}

void RobotStateDisplay::changedAllLinks()
{
  Property* links_prop = subProp("Links");
  QVariant value(show_all_links_->getBool());

  for (int i = 0; i < links_prop->numChildren(); ++i)
  {
    Property* link_prop = links_prop->childAt(i);
    link_prop->setValue(value);
  }
}

void RobotStateDisplay::setHighlight(const std::string& link_name, const std_msgs::msg::ColorRGBA& color)
{
  rviz_default_plugins::robot::RobotLink* link = robot_->getRobot().getLink(link_name);
  if (link)
  {
    link->setColor(color.r, color.g, color.b);
    link->setRobotAlpha(color.a * robot_alpha_property_->getFloat());
  }
}

void RobotStateDisplay::unsetHighlight(const std::string& link_name)
{
  rviz_default_plugins::robot::RobotLink* link = robot_->getRobot().getLink(link_name);
  if (link)
  {
    link->unsetColor();
    link->setRobotAlpha(robot_alpha_property_->getFloat());
  }
}

void RobotStateDisplay::changedEnableLinkHighlight()
{
  if (enable_link_highlight_->getBool())
  {
    for (std::pair<const std::string, std_msgs::msg::ColorRGBA>& highlight : highlights_)
    {
      setHighlight(highlight.first, highlight.second);
    }
  }
  else
  {
    for (std::pair<const std::string, std_msgs::msg::ColorRGBA>& highlight : highlights_)
    {
      unsetHighlight(highlight.first);
    }
  }
}

void RobotStateDisplay::changedEnableVisualVisible()
{
  robot_->setVisualVisible(enable_visual_visible_->getBool());
}

void RobotStateDisplay::changedEnableCollisionVisible()
{
  robot_->setCollisionVisible(enable_collision_visible_->getBool());
}

void RobotStateDisplay::setRobotHighlights(
    const moveit_msgs::msg::DisplayRobotState::_highlight_links_type& highlight_links)
{
  if (highlight_links.empty() && highlights_.empty())
    return;

  std::map<std::string, std_msgs::msg::ColorRGBA> highlights;
  for (const moveit_msgs::msg::ObjectColor& highlight_link : highlight_links)
  {
    highlights[highlight_link.id] = highlight_link.color;
  }

  if (enable_link_highlight_->getBool())
  {
    std::map<std::string, std_msgs::msg::ColorRGBA>::iterator ho = highlights_.begin();
    std::map<std::string, std_msgs::msg::ColorRGBA>::iterator hn = highlights.begin();
    while (ho != highlights_.end() || hn != highlights.end())
    {
      if (ho == highlights_.end())
      {
        setHighlight(hn->first, hn->second);
        ++hn;
      }
      else if (hn == highlights.end())
      {
        unsetHighlight(ho->first);
        ++ho;
      }
      else if (hn->first < ho->first)
      {
        setHighlight(hn->first, hn->second);
        ++hn;
      }
      else if (hn->first > ho->first)
      {
        unsetHighlight(ho->first);
        ++ho;
      }
      else if (hn->second != ho->second)
      {
        setHighlight(hn->first, hn->second);
        ++ho;
        ++hn;
      }
      else
      {
        ++ho;
        ++hn;
      }
    }
  }

  swap(highlights, highlights_);
}

void RobotStateDisplay::changedAttachedBodyColor()
{
  if (robot_)
  {
    QColor color = attached_body_color_property_->getColor();
    std_msgs::msg::ColorRGBA color_msg;
    color_msg.r = color.redF();
    color_msg.g = color.greenF();
    color_msg.b = color.blueF();
    color_msg.a = robot_alpha_property_->getFloat();
    robot_->setDefaultAttachedObjectColor(color_msg);
    update_state_ = true;
  }
}

void RobotStateDisplay::changedRobotDescription()
{
  if (isEnabled())
    reset();
}

void RobotStateDisplay::changedRootLinkName()
{
}

void RobotStateDisplay::changedRobotSceneAlpha()
{
  if (robot_)
  {
    robot_->setAlpha(robot_alpha_property_->getFloat());
    QColor color = attached_body_color_property_->getColor();
    std_msgs::msg::ColorRGBA color_msg;
    color_msg.r = color.redF();
    color_msg.g = color.greenF();
    color_msg.b = color.blueF();
    color_msg.a = robot_alpha_property_->getFloat();
    robot_->setDefaultAttachedObjectColor(color_msg);
    update_state_ = true;
  }
}

void RobotStateDisplay::changedRobotStateTopic()
{
  using namespace std::placeholders;
  // reset model to default state, we don't want to show previous messages
  if (static_cast<bool>(robot_state_))
    robot_state_->setToDefaultValues();
  update_state_ = true;
  robot_->setVisible(false);
  setStatus(rviz_common::properties::StatusProperty::Warn, "RobotState", "No msg received");

  robot_state_subscriber_ = node_->create_subscription<moveit_msgs::msg::DisplayRobotState>(
      robot_state_topic_property_->getStdString(), 10, std::bind(&RobotStateDisplay::newRobotStateCallback, this, _1));
}

void RobotStateDisplay::newRobotStateCallback(const moveit_msgs::msg::DisplayRobotState::ConstSharedPtr state_msg)
{
  if (!robot_model_)
    return;
  if (!robot_state_)
    robot_state_.reset(new moveit::core::RobotState(robot_model_));
  // possibly use TF to construct a moveit::core::Transforms object to pass in to the conversion function?
  try
  {
    if (!moveit::core::isEmpty(state_msg->state))
      moveit::core::robotStateMsgToRobotState(state_msg->state, *robot_state_);
    setRobotHighlights(state_msg->highlight_links);
  }
  catch (const moveit::Exception& e)
  {
    robot_state_->setToDefaultValues();
    setRobotHighlights(moveit_msgs::msg::DisplayRobotState::_highlight_links_type());
    setStatus(rviz_common::properties::StatusProperty::Error, "RobotState", e.what());
    robot_->setVisible(false);
    return;
  }

  if (robot_->isVisible() != !state_msg->hide)
  {
    robot_->setVisible(!state_msg->hide);
    if (robot_->isVisible())
      setStatus(rviz_common::properties::StatusProperty::Ok, "RobotState", "");
    else
      setStatus(rviz_common::properties::StatusProperty::Warn, "RobotState", "Hidden");
  }

  update_state_ = true;
}

void RobotStateDisplay::setLinkColor(const std::string& link_name, const QColor& color)
{
  setLinkColor(&robot_->getRobot(), link_name, color);
}

void RobotStateDisplay::unsetLinkColor(const std::string& link_name)
{
  unsetLinkColor(&robot_->getRobot(), link_name);
}

void RobotStateDisplay::setVisible(bool visible)
{
  robot_->setVisible(visible);
}

void RobotStateDisplay::setLinkColor(rviz_default_plugins::robot::Robot* robot, const std::string& link_name,
                                     const QColor& color)
{
  rviz_default_plugins::robot::RobotLink* link = robot->getLink(link_name);

  // Check if link exists
  if (link)
    link->setColor(color.redF(), color.greenF(), color.blueF());
}

void RobotStateDisplay::unsetLinkColor(rviz_default_plugins::robot::Robot* robot, const std::string& link_name)
{
  rviz_default_plugins::robot::RobotLink* link = robot->getLink(link_name);

  // Check if link exists
  if (link)
    link->unsetColor();
}

// ******************************************************************************************
// Load
// ******************************************************************************************
void RobotStateDisplay::loadRobotModel()
{
  load_robot_model_ = false;
  if (robot_description_property_->getStdString().empty())
  {
    setStatus(rviz_common::properties::StatusProperty::Error, "RobotModel", "`Robot Description` field can't be empty");
    return;
  }
  if (!rdf_loader_)
    rdf_loader_.reset(new rdf_loader::RDFLoader(node_, robot_description_property_->getStdString()));

  if (rdf_loader_->getURDF())
  {
    const srdf::ModelSharedPtr& srdf =
        rdf_loader_->getSRDF() ? rdf_loader_->getSRDF() : srdf::ModelSharedPtr(new srdf::Model());
    robot_model_.reset(new moveit::core::RobotModel(rdf_loader_->getURDF(), srdf));
    robot_->load(*robot_model_->getURDF());
    robot_state_.reset(new moveit::core::RobotState(robot_model_));
    robot_state_->setToDefaultValues();
    bool old_state = root_link_name_property_->blockSignals(true);
    root_link_name_property_->setStdString(getRobotModel()->getRootLinkName());
    root_link_name_property_->blockSignals(old_state);
    update_state_ = true;
    setStatus(rviz_common::properties::StatusProperty::Ok, "RobotModel", "Loaded successfully");

    changedEnableVisualVisible();
    changedEnableCollisionVisible();
  }
  else
    setStatus(rviz_common::properties::StatusProperty::Error, "RobotModel", "Loading failed");

  highlights_.clear();
}

void RobotStateDisplay::onEnable()
{
  Display::onEnable();
  load_robot_model_ = true;  // allow loading of robot model in update()
  calculateOffsetPosition();
}

// ******************************************************************************************
// Disable
// ******************************************************************************************
void RobotStateDisplay::onDisable()
{
  robot_state_subscriber_.reset();
  if (robot_)
    robot_->setVisible(false);
  Display::onDisable();
}

void RobotStateDisplay::update(float wall_dt, float ros_dt)
{
  Display::update(wall_dt, ros_dt);

  if (load_robot_model_)
  {
    loadRobotModel();
    // The following call to changedRobotStateTopic() should not change visibility
    bool visible = robot_->isVisible();
    changedRobotStateTopic();
    robot_->setVisible(visible);
  }

  calculateOffsetPosition();
  if (robot_ && update_state_ && robot_state_)
  {
    update_state_ = false;
    robot_state_->update();
    robot_->update(robot_state_);
  }
}

// ******************************************************************************************
// Calculate Offset Position
// ******************************************************************************************
void RobotStateDisplay::calculateOffsetPosition()
{
  if (!getRobotModel())
    return;

  Ogre::Vector3 position;
  Ogre::Quaternion orientation;

  context_->getFrameManager()->getTransform(getRobotModel()->getModelFrame(), rclcpp::Time(0, 0, RCL_ROS_TIME),
                                            position, orientation);

  scene_node_->setPosition(position);
  scene_node_->setOrientation(orientation);
}

void RobotStateDisplay::fixedFrameChanged()
{
  Display::fixedFrameChanged();
  calculateOffsetPosition();
}

}  // namespace moveit_rviz_plugin<|MERGE_RESOLUTION|>--- conflicted
+++ resolved
@@ -65,7 +65,6 @@
 // ******************************************************************************************
 RobotStateDisplay::RobotStateDisplay() : Display(), update_state_(false), load_robot_model_(false)
 {
-<<<<<<< HEAD
   robot_description_property_ = new rviz_common::properties::StringProperty(
       "Robot Description", "robot_description", "The name of the ROS parameter where the URDF for the robot is loaded",
       this, SLOT(changedRobotDescription()), this);
@@ -75,23 +74,12 @@
       rosidl_generator_traits::data_type<moveit_msgs::msg::DisplayRobotState>(),
       "The topic on which the moveit_msgs::msg::DisplayRobotState messages are received", this,
       SLOT(changedRobotStateTopic()), this);
-=======
-  robot_description_property_ =
-      new rviz::StringProperty("Robot Description", "robot_description",
-                               "The name of the ROS parameter where the URDF for the robot is loaded", this,
-                               SLOT(changedRobotDescription()), this);
-
-  robot_state_topic_property_ =
-      new rviz::RosTopicProperty("Robot State Topic", "display_robot_state",
-                                 ros::message_traits::datatype<moveit_msgs::DisplayRobotState>(),
-                                 "The topic on which the moveit_msgs::DisplayRobotState messages are received", this,
-                                 SLOT(changedRobotStateTopic()), this);
->>>>>>> 7ad2bc7b
 
   // Planning scene category -------------------------------------------------------------------------------------------
-  root_link_name_property_ = new rviz_common::properties::StringProperty(
-      "Robot Root Link", "", "Shows the name of the root link for the robot model", this, SLOT(changedRootLinkName()),
-      this);
+  root_link_name_property_ =
+      new rviz_common::properties::StringProperty("Robot Root Link", "",
+                                                  "Shows the name of the root link for the robot model", this,
+                                                  SLOT(changedRootLinkName()), this);
   root_link_name_property_->setReadOnly(true);
 
   robot_alpha_property_ = new rviz_common::properties::FloatProperty(
@@ -99,19 +87,22 @@
   robot_alpha_property_->setMin(0.0);
   robot_alpha_property_->setMax(1.0);
 
-  attached_body_color_property_ = new rviz_common::properties::ColorProperty(
-      "Attached Body Color", QColor(150, 50, 150), "The color for the attached bodies", this,
-      SLOT(changedAttachedBodyColor()), this);
+  attached_body_color_property_ =
+      new rviz_common::properties::ColorProperty("Attached Body Color", QColor(150, 50, 150),
+                                                 "The color for the attached bodies", this,
+                                                 SLOT(changedAttachedBodyColor()), this);
 
   enable_link_highlight_ = new rviz_common::properties::BoolProperty("Show Highlights", true,
                                                                      "Specifies whether link highlighting is enabled",
                                                                      this, SLOT(changedEnableLinkHighlight()), this);
-  enable_visual_visible_ = new rviz_common::properties::BoolProperty(
-      "Visual Enabled", true, "Whether to display the visual representation of the robot.", this,
-      SLOT(changedEnableVisualVisible()), this);
-  enable_collision_visible_ = new rviz_common::properties::BoolProperty(
-      "Collision Enabled", false, "Whether to display the collision representation of the robot.", this,
-      SLOT(changedEnableCollisionVisible()), this);
+  enable_visual_visible_ =
+      new rviz_common::properties::BoolProperty("Visual Enabled", true,
+                                                "Whether to display the visual representation of the robot.", this,
+                                                SLOT(changedEnableVisualVisible()), this);
+  enable_collision_visible_ =
+      new rviz_common::properties::BoolProperty("Collision Enabled", false,
+                                                "Whether to display the collision representation of the robot.", this,
+                                                SLOT(changedEnableCollisionVisible()), this);
 
   show_all_links_ = new rviz_common::properties::BoolProperty(
       "Show All Links", true, "Toggle all links visibility on or off.", this, SLOT(changedAllLinks()), this);
