--- conflicted
+++ resolved
@@ -36,8 +36,8 @@
 
 #include <moveit/planning_scene_interface/planning_scene_interface.h>
 #include <moveit/move_group/capability_names.h>
-#include <moveit_msgs/GetPlanningScene.h>
-#include <moveit_msgs/ApplyPlanningScene.h>
+#include <moveit_msgs/msg/get_planning_scene.h>
+#include <moveit_msgs/msg/apply_planning_scene.h>
 #include <ros/ros.h>
 #include <algorithm>
 
@@ -53,19 +53,14 @@
   explicit PlanningSceneInterfaceImpl(const std::string& ns = "")
   {
     node_handle_ = ros::NodeHandle(ns);
-    planning_scene_diff_publisher_ = node_handle_.advertise<moveit_msgs::PlanningScene>("planning_scene", 1);
+    planning_scene_diff_publisher_ = node_handle_.advertise<moveit_msgs::msg::PlanningScene>("planning_scene", 1);
     planning_scene_service_ =
         node_handle_.serviceClient<moveit_msgs::srv::GetPlanningScene>(move_group::GET_PLANNING_SCENE_SERVICE_NAME);
     apply_planning_scene_service_ =
-<<<<<<< HEAD
         node_handle_.serviceClient<moveit_msgs::srv::ApplyPlanningScene>(move_group::APPLY_PLANNING_SCENE_SERVICE_NAME);
-    planning_scene_diff_publisher_ = node_handle_.advertise<moveit_msgs::msg::PlanningScene>("planning_scene", 1);
-=======
-        node_handle_.serviceClient<moveit_msgs::ApplyPlanningScene>(move_group::APPLY_PLANNING_SCENE_SERVICE_NAME);
 
     waitForService(planning_scene_service_);
     waitForService(apply_planning_scene_service_);
->>>>>>> 1a308e47
   }
 
   std::vector<std::string> getKnownObjectNames(bool with_type)
@@ -78,13 +73,13 @@
       return result;
     if (with_type)
     {
-      for (const moveit_msgs::CollisionObject& collision_object : response.scene.world.collision_objects)
+      for (const moveit_msgs::msg::CollisionObject& collision_object : response.scene.world.collision_objects)
         if (!collision_object.type.key.empty())
           result.push_back(collision_object.id);
     }
     else
     {
-      for (const moveit_msgs::CollisionObject& collision_object : response.scene.world.collision_objects)
+      for (const moveit_msgs::msg::CollisionObject& collision_object : response.scene.world.collision_objects)
         result.push_back(collision_object.id);
     }
     return result;
@@ -103,21 +98,21 @@
       return result;
     }
 
-    for (const moveit_msgs::CollisionObject& collision_object : response.scene.world.collision_objects)
+    for (const moveit_msgs::msg::CollisionObject& collision_object : response.scene.world.collision_objects)
     {
       if (with_type && collision_object.type.key.empty())
         continue;
       if (collision_object.mesh_poses.empty() && collision_object.primitive_poses.empty())
         continue;
       bool good = true;
-      for (const geometry_msgs::Pose& mesh_pose : collision_object.mesh_poses)
+      for (const geometry_msgs::msg::Pose& mesh_pose : collision_object.mesh_poses)
         if (!(mesh_pose.position.x >= minx && mesh_pose.position.x <= maxx && mesh_pose.position.y >= miny &&
               mesh_pose.position.y <= maxy && mesh_pose.position.z >= minz && mesh_pose.position.z <= maxz))
         {
           good = false;
           break;
         }
-      for (const geometry_msgs::Pose& primitive_pose : collision_object.primitive_poses)
+      for (const geometry_msgs::msg::Pose& primitive_pose : collision_object.primitive_poses)
         if (!(primitive_pose.position.x >= minx && primitive_pose.position.x <= maxx &&
               primitive_pose.position.y >= miny && primitive_pose.position.y <= maxy &&
               primitive_pose.position.z >= minz && primitive_pose.position.z <= maxz))
@@ -135,11 +130,11 @@
     return result;
   }
 
-  std::map<std::string, geometry_msgs::Pose> getObjectPoses(const std::vector<std::string>& object_ids)
-  {
-    moveit_msgs::srv::GetPlanningScene::Request request;
-    moveit_msgs::srv::GetPlanningScene::Response response;
-    std::map<std::string, geometry_msgs::Pose> result;
+  std::map<std::string, geometry_msgs::msg::Pose> getObjectPoses(const std::vector<std::string>& object_ids)
+  {
+    moveit_msgs::srv::GetPlanningScene::Request request;
+    moveit_msgs::srv::GetPlanningScene::Response response;
+    std::map<std::string, geometry_msgs::msg::Pose> result;
     request.components.components = request.components.WORLD_OBJECT_GEOMETRY;
     if (!planning_scene_service_.call(request, response))
     {
@@ -147,7 +142,7 @@
       return result;
     }
 
-    for (const moveit_msgs::CollisionObject& collision_object : response.scene.world.collision_objects)
+    for (const moveit_msgs::msg::CollisionObject& collision_object : response.scene.world.collision_objects)
     {
       if (std::find(object_ids.begin(), object_ids.end(), collision_object.id) != object_ids.end())
       {
@@ -174,7 +169,7 @@
       return result;
     }
 
-    for (const moveit_msgs::CollisionObject& collision_object : response.scene.world.collision_objects)
+    for (const moveit_msgs::msg::CollisionObject& collision_object : response.scene.world.collision_objects)
     {
       if (object_ids.empty() ||
           std::find(object_ids.begin(), object_ids.end(), collision_object.id) != object_ids.end())
@@ -198,7 +193,7 @@
       return result;
     }
 
-    for (const moveit_msgs::AttachedCollisionObject& attached_collision_object :
+    for (const moveit_msgs::msg::AttachedCollisionObject& attached_collision_object :
          response.scene.robot_state.attached_collision_objects)
     {
       if (object_ids.empty() ||
@@ -244,15 +239,9 @@
 
   void removeCollisionObjects(const std::vector<std::string>& object_ids) const
   {
-<<<<<<< HEAD
     moveit_msgs::msg::PlanningScene planning_scene;
     moveit_msgs::msg::CollisionObject object;
-    for (std::size_t i = 0; i < object_ids.size(); ++i)
-=======
-    moveit_msgs::PlanningScene planning_scene;
-    moveit_msgs::CollisionObject object;
     for (const std::string& object_id : object_ids)
->>>>>>> 1a308e47
     {
       object.id = object_id;
       object.operation = object.REMOVE;
@@ -304,7 +293,7 @@
   return impl_->getKnownObjectNamesInROI(minx, miny, minz, maxx, maxy, maxz, with_type, types);
 }
 
-std::map<std::string, geometry_msgs::Pose>
+std::map<std::string, geometry_msgs::msg::Pose>
 PlanningSceneInterface::getObjectPoses(const std::vector<std::string>& object_ids)
 {
   return impl_->getObjectPoses(object_ids);
@@ -333,7 +322,7 @@
 }
 
 bool PlanningSceneInterface::applyCollisionObject(const moveit_msgs::msg::CollisionObject& collision_object,
-                                                  const std_msgs::ColorRGBA& object_color)
+                                                  const std_msgs::msg::ColorRGBA& object_color)
 {
   moveit_msgs::msg::PlanningScene ps;
   ps.robot_state.is_diff = true;
@@ -347,8 +336,9 @@
   return applyPlanningScene(ps);
 }
 
-bool PlanningSceneInterface::applyCollisionObjects(const std::vector<moveit_msgs::msg::CollisionObject>& collision_objects,
-                                                   const std::vector<moveit_msgs::msg::ObjectColor>& object_colors)
+bool PlanningSceneInterface::applyCollisionObjects(
+    const std::vector<moveit_msgs::msg::CollisionObject>& collision_objects,
+    const std::vector<moveit_msgs::msg::ObjectColor>& object_colors)
 {
   moveit_msgs::msg::PlanningScene ps;
   ps.robot_state.is_diff = true;
@@ -367,7 +357,8 @@
   return applyPlanningScene(ps);
 }
 
-bool PlanningSceneInterface::applyAttachedCollisionObject(const moveit_msgs::msg::AttachedCollisionObject& collision_object)
+bool PlanningSceneInterface::applyAttachedCollisionObject(
+    const moveit_msgs::msg::AttachedCollisionObject& collision_object)
 {
   moveit_msgs::msg::PlanningScene ps;
   ps.robot_state.is_diff = true;
@@ -392,8 +383,9 @@
   return impl_->applyPlanningScene(ps);
 }
 
-void PlanningSceneInterface::addCollisionObjects(const std::vector<moveit_msgs::msg::CollisionObject>& collision_objects,
-                                                 const std::vector<moveit_msgs::msg::ObjectColor>& object_colors) const
+void PlanningSceneInterface::addCollisionObjects(
+    const std::vector<moveit_msgs::msg::CollisionObject>& collision_objects,
+    const std::vector<moveit_msgs::msg::ObjectColor>& object_colors) const
 {
   impl_->addCollisionObjects(collision_objects, object_colors);
 }
