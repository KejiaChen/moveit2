/*******************************************************************************
 *      Title     : servo_calcs.h
 *      Project   : moveit_servo
 *      Created   : 1/11/2019
 *      Author    : Brian O'Neil, Andy Zelenak, Blake Anderson
 *
 * BSD 3-Clause License
 *
 * Copyright (c) 2019, Los Alamos National Security, LLC
 * All rights reserved.
 *
 * Redistribution and use in source and binary forms, with or without
 * modification, are permitted provided that the following conditions are met:
 *
 * * Redistributions of source code must retain the above copyright notice, this
 *   list of conditions and the following disclaimer.
 *
 * * Redistributions in binary form must reproduce the above copyright notice,
 *   this list of conditions and the following disclaimer in the documentation
 *   and/or other materials provided with the distribution.
 *
 * * Neither the name of the copyright holder nor the names of its
 *   contributors may be used to endorse or promote products derived from
 *   this software without specific prior written permission.
 *
 * THIS SOFTWARE IS PROVIDED BY THE COPYRIGHT HOLDERS AND CONTRIBUTORS "AS IS"
 * AND ANY EXPRESS OR IMPLIED WARRANTIES, INCLUDING, BUT NOT LIMITED TO, THE
 * IMPLIED WARRANTIES OF MERCHANTABILITY AND FITNESS FOR A PARTICULAR PURPOSE
 * ARE
 * DISCLAIMED. IN NO EVENT SHALL THE COPYRIGHT HOLDER OR CONTRIBUTORS BE LIABLE
 * FOR ANY DIRECT, INDIRECT, INCIDENTAL, SPECIAL, EXEMPLARY, OR CONSEQUENTIAL
 * DAMAGES (INCLUDING, BUT NOT LIMITED TO, PROCUREMENT OF SUBSTITUTE GOODS OR
 * SERVICES; LOSS OF USE, DATA, OR PROFITS; OR BUSINESS INTERRUPTION) HOWEVER
 * CAUSED AND ON ANY THEORY OF LIABILITY, WHETHER IN CONTRACT, STRICT LIABILITY,
 * OR TORT (INCLUDING NEGLIGENCE OR OTHERWISE) ARISING IN ANY WAY OUT OF THE USE
 * OF THIS SOFTWARE, EVEN IF ADVISED OF THE POSSIBILITY OF SUCH DAMAGE.
 *******************************************************************************/

#pragma once

// ROS
#include <rclcpp/rclcpp.hpp>
#include <moveit/planning_scene_monitor/planning_scene_monitor.h>
#include <moveit/robot_model_loader/robot_model_loader.h>
#include <moveit_msgs/srv/change_drift_dimensions.hpp>
#include <moveit_msgs/srv/change_control_dimensions.hpp>
#include <sensor_msgs/msg/joint_state.hpp>
#include <std_msgs/msg/int8.hpp>
#include <std_msgs/msg/float64.hpp>
#include <std_msgs/msg/float64_multi_array.hpp>
#include <control_msgs/msg/joint_jog.hpp>
#include <geometry_msgs/msg/twist_stamped.hpp>
#include <trajectory_msgs/msg/joint_trajectory.hpp>

// moveit_servo
#include <moveit_servo/servo_parameters.h>
#include <moveit_servo/status_codes.h>
#include <moveit_servo/low_pass_filter.h>

namespace moveit_servo
{
class ServoCalcs
{
public:
  ServoCalcs(rclcpp::Node::SharedPtr node, const ServoParametersPtr& parameters,
             const planning_scene_monitor::PlanningSceneMonitorPtr& planning_scene_monitor);

  /** \brief Start and stop the timer where we do work and publish outputs
   * start will return false if not initialized
   */
  bool start();
  void stop();

  /** \brief Returns when a joint state message has been received, and start() may be called */
  bool waitForInitialized(std::chrono::duration<double> wait_for = std::chrono::duration<double>(0.25));

  /**
   * Get the MoveIt planning link transform.
   * The transform from the MoveIt planning frame to robot_link_command_frame
   *
   * @param transform the transform that will be calculated
   * @return true if a valid transform was available
   */
  bool getCommandFrameTransform(Eigen::Isometry3d& transform);

  /** \brief Pause or unpause processing servo commands while keeping the timers alive */
  void setPaused(bool paused);

  /** \brief Get the latest joint state */
  sensor_msgs::msg::JointState::ConstSharedPtr getLatestJointState() const;

protected:
  /** \brief Timer method */
  void run();

  /** \brief Do servoing calculations for Cartesian twist commands. */
  bool cartesianServoCalcs(geometry_msgs::msg::TwistStamped& cmd,
                           trajectory_msgs::msg::JointTrajectory& joint_trajectory);

  /** \brief Do servoing calculations for direct commands to a joint. */
  bool jointServoCalcs(const control_msgs::msg::JointJog& cmd, trajectory_msgs::msg::JointTrajectory& joint_trajectory);

  /** \brief Parse the incoming joint msg for the joints of our MoveGroup */
  bool updateJoints();

  /** \brief Finds the worst case stopping time based on accel limits, for collision checking */
  bool calculateWorstCaseStopTime();

  /**
   * Checks a JointJog msg for valid (non-NaN) velocities
   * @param cmd the desired joint servo command
   * @return true if this represents a valid joint servo command, false otherwise
   */
  bool checkValidCommand(const control_msgs::msg::JointJog& cmd);

  /**
   * Checks a TwistStamped msg for valid (non-NaN) velocities
   * @param cmd the desired twist servo command
   * @return true if this represents a valid servo twist command, false otherwise
   */
  bool checkValidCommand(const geometry_msgs::msg::TwistStamped& cmd);

  /** \brief If incoming velocity commands are from a unitless joystick, scale them to physical units.
   * Also, multiply by timestep to calculate a position change.
   */
  Eigen::VectorXd scaleCartesianCommand(const geometry_msgs::msg::TwistStamped& command);

  /** \brief If incoming velocity commands are from a unitless joystick, scale them to physical units.
   * Also, multiply by timestep to calculate a position change.
   */
  Eigen::VectorXd scaleJointCommand(const control_msgs::msg::JointJog& command);

  /** \brief Suddenly halt for a joint limit or other critical issue.
   * Is handled differently for position vs. velocity control.
   */
  void suddenHalt(trajectory_msgs::msg::JointTrajectory& joint_trajectory) const;

  /** \brief  Scale the delta theta to match joint velocity/acceleration limits */
  void enforceSRDFAccelVelLimits(Eigen::ArrayXd& delta_theta);

  /** \brief Enforces the velocity and acceleration limit for one joint delta_theta
   * @param bound moveit::core::VariableBounds defining the velocity and acceleration limits for a joint
   * @param vel The current (calculated) velocity of the joint
   * @param prev_vel The previous (calculated) velocity of the joint
   * @param accel The current (calculated) acceleration of the joint
   * @param delta The desired change in joint angle, that will be changed to be within limits
   */
  void enforceSingleVelAccelLimit(const moveit::core::VariableBounds& bound, double& vel, const double& prev_vel,
                                  const double& accel, double& delta);

  /** \brief Avoid overshooting joint limits */
  bool enforceSRDFPositionLimits();

  /** \brief Possibly calculate a velocity scaling factor, due to proximity of
   * singularity and direction of motion
   */
  double velocityScalingFactorForSingularity(const Eigen::VectorXd& commanded_velocity,
                                             const Eigen::JacobiSVD<Eigen::MatrixXd>& svd,
                                             const Eigen::MatrixXd& pseudo_inverse);

  /** \brief Compose the outgoing JointTrajectory message */
  void composeJointTrajMessage(const sensor_msgs::msg::JointState& joint_state,
                               trajectory_msgs::msg::JointTrajectory& joint_trajectory);

  /** \brief Set the filters to the specified values */
  void resetLowPassFilters(const sensor_msgs::msg::JointState& joint_state);

<<<<<<< HEAD
  /** \brief Handles all aspects of the servoing after the desired joint commands are established
   * Joint and Cartesian calcs feed into here
   * Handles limit enforcement, internal state updated, collision scaling, and publishing the commands
   * @param delta_theta Eigen vector of joint delta's, from joint or Cartesian servo calcs
   * @param joint_trajectory Output trajectory message
   */
  bool internalServoUpdate(Eigen::ArrayXd& delta_theta, trajectory_msgs::msg::JointTrajectory& joint_trajectory);

  /** \brief Joint-wise update of a sensor_msgs::msg::JointState with given delta's
     * Also calculates the previous velocity
     * @param delta_theta Eigen vector of joint delta's
     * @param joint_state The joint state msg being updated
     * @param previous_vel Eigen vector of previous velocities being updated
     * @return Returns false if there is a problem, true otherwise
     */
  bool applyJointUpdate(const Eigen::ArrayXd& delta_theta, sensor_msgs::msg::JointState& joint_state,
                        Eigen::ArrayXd& previous_vel);
=======
  /** \brief Convert joint deltas to an outgoing JointTrajectory command.
   * This happens for joint commands and Cartesian commands.
   */
  bool convertDeltasToOutgoingCmd(trajectory_msgs::JointTrajectory& joint_trajectory);
>>>>>>> 7ad2bc7b

  /** \brief Gazebo simulations have very strict message timestamp requirements.
   * Satisfy Gazebo by stuffing multiple messages into one.
   */
  void insertRedundantPointsIntoTrajectory(trajectory_msgs::msg::JointTrajectory& joint_trajectory, int count) const;

  /**
   * Remove the Jacobian row and the delta-x element of one Cartesian dimension, to take advantage of task redundancy
   *
   * @param matrix The Jacobian matrix.
   * @param delta_x Vector of Cartesian delta commands, should be the same size as matrix.rows()
   * @param row_to_remove Dimension that will be allowed to drift, e.g. row_to_remove = 2 allows z-translation drift.
   */
  void removeDimension(Eigen::MatrixXd& matrix, Eigen::VectorXd& delta_x, unsigned int row_to_remove) const;

  /**
   * Removes all of the drift dimensions from the jacobian and delta-x element
   *
   * @param matrix The Jacobian matrix.
   * @param delta_x Vector of Cartesian delta commands, should be the same size as matrix.rows()
   */
  void removeDriftDimensions(Eigen::MatrixXd& matrix, Eigen::VectorXd& delta_x);

  /**
   * Uses control_dimensions_ to set the incoming twist command values to 0 in uncontrolled directions
   *
   * @param command TwistStamped msg being used in the Cartesian calcs process
   */
  void enforceControlDimensions(geometry_msgs::msg::TwistStamped& command);

  /* \brief Callback for joint subsription */
  void jointStateCB(const sensor_msgs::msg::JointState::SharedPtr msg);

  /* \brief Command callbacks */
  void twistStampedCB(const geometry_msgs::msg::TwistStamped::SharedPtr msg);
  void jointCmdCB(const control_msgs::msg::JointJog::SharedPtr msg);
  void collisionVelocityScaleCB(const std_msgs::msg::Float64::SharedPtr msg);

  /**
   * Allow drift in certain dimensions. For example, may allow the wrist to rotate freely.
   * This can help avoid singularities.
   *
   * @param request the service request
   * @param response the service response
   * @return true if the adjustment was made
   */
  void changeDriftDimensions(const std::shared_ptr<moveit_msgs::srv::ChangeDriftDimensions::Request> req,
                             std::shared_ptr<moveit_msgs::srv::ChangeDriftDimensions::Response> res);

  /** \brief Start the main calculation timer */
  // Service callback for changing servoing dimensions
  void changeControlDimensions(const std::shared_ptr<moveit_msgs::srv::ChangeControlDimensions::Request> req,
                               std::shared_ptr<moveit_msgs::srv::ChangeControlDimensions::Response> res);

  // Pointer to the ROS node
  std::shared_ptr<rclcpp::Node> node_;

  // Parameters from yaml
  ServoParametersPtr parameters_;

  // Track the number of cycles during which motion has not occurred.
  // Will avoid re-publishing zero velocities endlessly.
  int zero_velocity_count_ = 0;

  // Flag for staying inactive while there are no incoming commands
  bool wait_for_servo_commands_ = true;

  // Flag saying if the filters were updated during the timer callback
  bool updated_filters_ = false;

  // Nonzero status flags
  bool have_nonzero_twist_stamped_ = false;
  bool have_nonzero_joint_command_ = false;
  bool have_nonzero_command_ = false;

  // Incoming command messages
  geometry_msgs::msg::TwistStamped twist_stamped_cmd_;
  control_msgs::msg::JointJog joint_servo_cmd_;

  const moveit::core::JointModelGroup* joint_model_group_;

  moveit::core::RobotStatePtr kinematic_state_;

  // incoming_joint_state_ is the incoming message. It may contain passive joints or other joints we don't care about.
  // (mutex protected below)
  // internal_joint_state_ is used in servo calculations. It shouldn't be relied on to be accurate.
  // original_joint_state_ is the same as incoming_joint_state_ except it only contains the joints the servo node acts
  // on.
  sensor_msgs::msg::JointState internal_joint_state_, original_joint_state_;
  std::map<std::string, std::size_t> joint_state_name_map_;

  std::vector<LowPassFilter> position_filters_;

  trajectory_msgs::msg::JointTrajectory::SharedPtr last_sent_command_;

  // ROS
  rclcpp::TimerBase::SharedPtr timer_;
  double period_;  // The loop period, in seconds
  rclcpp::Subscription<sensor_msgs::msg::JointState>::SharedPtr joint_state_sub_;
  rclcpp::Subscription<geometry_msgs::msg::TwistStamped>::SharedPtr twist_stamped_sub_;
  rclcpp::Subscription<control_msgs::msg::JointJog>::SharedPtr joint_cmd_sub_;
  rclcpp::Subscription<std_msgs::msg::Float64>::SharedPtr collision_velocity_scale_sub_;
  rclcpp::Publisher<std_msgs::msg::Int8>::SharedPtr status_pub_;
  rclcpp::Publisher<std_msgs::msg::Float64>::SharedPtr worst_case_stop_time_pub_;
  rclcpp::Publisher<trajectory_msgs::msg::JointTrajectory>::SharedPtr trajectory_outgoing_cmd_pub_;
  rclcpp::Publisher<std_msgs::msg::Float64MultiArray>::SharedPtr multiarray_outgoing_cmd_pub_;
  rclcpp::Service<moveit_msgs::srv::ChangeControlDimensions>::SharedPtr control_dimensions_server_;
  rclcpp::Service<moveit_msgs::srv::ChangeDriftDimensions>::SharedPtr drift_dimensions_server_;

  // Status
  StatusCode status_ = StatusCode::NO_WARNING;
  bool stop_requested_ = false;
  bool paused_ = false;
  bool twist_command_is_stale_ = false;
  bool joint_command_is_stale_ = false;
  bool ok_to_publish_ = false;
  double collision_velocity_scale_ = 1.0;

  // Use ArrayXd type to enable more coefficient-wise operations
  Eigen::ArrayXd delta_theta_;
  Eigen::ArrayXd prev_joint_velocity_;

  const int gazebo_redundant_message_count_ = 30;

  uint num_joints_;

  // True -> allow drift in this dimension. In the command frame. [x, y, z, roll, pitch, yaw]
  std::array<bool, 6> drift_dimensions_ = { { false, false, false, false, false, false } };

  // The dimesions to control. In the command frame. [x, y, z, roll, pitch, yaw]
  std::array<bool, 6> control_dimensions_ = { { true, true, true, true, true, true } };

  // Amount we sleep when waiting
  rclcpp::Rate default_sleep_rate_{ 100 };

  // latest_state_mutex_ is used to protect the state below it
  mutable std::mutex latest_state_mutex_;
  sensor_msgs::msg::JointState::ConstSharedPtr incoming_joint_state_;
  Eigen::Isometry3d tf_moveit_to_robot_cmd_frame_;
  geometry_msgs::msg::TwistStamped::ConstSharedPtr latest_twist_stamped_;
  control_msgs::msg::JointJog::ConstSharedPtr latest_joint_cmd_;
  rclcpp::Time latest_twist_command_stamp_ = rclcpp::Time(0., RCL_ROS_TIME);
  rclcpp::Time latest_joint_command_stamp_ = rclcpp::Time(0., RCL_ROS_TIME);
  bool latest_nonzero_twist_stamped_ = false;
  bool latest_nonzero_joint_cmd_ = false;
};
}  // namespace moveit_servo<|MERGE_RESOLUTION|>--- conflicted
+++ resolved
@@ -165,7 +165,6 @@
   /** \brief Set the filters to the specified values */
   void resetLowPassFilters(const sensor_msgs::msg::JointState& joint_state);
 
-<<<<<<< HEAD
   /** \brief Handles all aspects of the servoing after the desired joint commands are established
    * Joint and Cartesian calcs feed into here
    * Handles limit enforcement, internal state updated, collision scaling, and publishing the commands
@@ -175,20 +174,14 @@
   bool internalServoUpdate(Eigen::ArrayXd& delta_theta, trajectory_msgs::msg::JointTrajectory& joint_trajectory);
 
   /** \brief Joint-wise update of a sensor_msgs::msg::JointState with given delta's
-     * Also calculates the previous velocity
-     * @param delta_theta Eigen vector of joint delta's
-     * @param joint_state The joint state msg being updated
-     * @param previous_vel Eigen vector of previous velocities being updated
-     * @return Returns false if there is a problem, true otherwise
-     */
+   * Also calculates the previous velocity
+   * @param delta_theta Eigen vector of joint delta's
+   * @param joint_state The joint state msg being updated
+   * @param previous_vel Eigen vector of previous velocities being updated
+   * @return Returns false if there is a problem, true otherwise
+   */
   bool applyJointUpdate(const Eigen::ArrayXd& delta_theta, sensor_msgs::msg::JointState& joint_state,
                         Eigen::ArrayXd& previous_vel);
-=======
-  /** \brief Convert joint deltas to an outgoing JointTrajectory command.
-   * This happens for joint commands and Cartesian commands.
-   */
-  bool convertDeltasToOutgoingCmd(trajectory_msgs::JointTrajectory& joint_trajectory);
->>>>>>> 7ad2bc7b
 
   /** \brief Gazebo simulations have very strict message timestamp requirements.
    * Satisfy Gazebo by stuffing multiple messages into one.
