--- conflicted
+++ resolved
@@ -193,16 +193,9 @@
   /// Flag indicating whether the reported plans should be checked once again, by the planning pipeline itself
   bool check_solution_paths_;
   rclcpp::Publisher<visualization_msgs::msg::MarkerArray>::SharedPtr contacts_publisher_;
-  
+
   rmw_qos_profile_t custom_qos_profile_;
 };
 
-<<<<<<< HEAD
 MOVEIT_CLASS_FORWARD(PlanningPipeline)
-}
-
-#endif
-=======
-MOVEIT_CLASS_FORWARD(PlanningPipeline);
-}
->>>>>>> 1a308e47
+}