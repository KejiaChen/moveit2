--- conflicted
+++ resolved
@@ -295,7 +295,8 @@
 
 bool KDLKinematicsPlugin::searchPositionIK(const geometry_msgs::Pose& ik_pose, const std::vector<double>& ik_seed_state,
                                            double timeout, const std::vector<double>& consistency_limits,
-                                           std::vector<double>& solution, moveit_msgs::msg::MoveItErrorCodes& error_code,
+                                           std::vector<double>& solution,
+                                           moveit_msgs::msg::MoveItErrorCodes& error_code,
                                            const kinematics::KinematicsQueryOptions& options) const
 {
   return searchPositionIK(ik_pose, ik_seed_state, timeout, consistency_limits, solution, IKCallbackFn(), error_code,
@@ -319,20 +320,6 @@
                                            moveit_msgs::msg::MoveItErrorCodes& error_code,
                                            const kinematics::KinematicsQueryOptions& options) const
 {
-<<<<<<< HEAD
-  return searchPositionIK(ik_pose, ik_seed_state, timeout, solution, solution_callback, error_code, consistency_limits,
-                          options);
-}
-
-bool KDLKinematicsPlugin::searchPositionIK(const geometry_msgs::Pose& ik_pose, const std::vector<double>& ik_seed_state,
-                                           double timeout, std::vector<double>& solution,
-                                           const IKCallbackFn& solution_callback,
-                                           moveit_msgs::msg::MoveItErrorCodes& error_code,
-                                           const std::vector<double>& consistency_limits,
-                                           const kinematics::KinematicsQueryOptions& options) const
-{
-=======
->>>>>>> 1a308e47
   ros::WallTime start_time = ros::WallTime::now();
   if (!initialized_)
   {
