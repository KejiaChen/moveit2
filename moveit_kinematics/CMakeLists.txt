cmake_minimum_required(VERSION 3.10.2)
project(moveit_kinematics)

set(CMAKE_CXX_STANDARD 14)
set(CMAKE_CXX_STANDARD_REQUIRED ON)
set(CMAKE_CXX_EXTENSIONS OFF)

if(NOT CMAKE_CONFIGURATION_TYPES AND NOT CMAKE_BUILD_TYPE)
  set(CMAKE_BUILD_TYPE Release)
endif()

find_package(ament_cmake REQUIRED)

find_package(Boost REQUIRED program_options system)
find_package(Eigen3 REQUIRED)
find_package(orocos_kdl REQUIRED)
find_package(tf2_kdl REQUIRED)
find_package(kdl_parser REQUIRED)
find_package(rclcpp REQUIRED)
find_package(random_numbers REQUIRED)
find_package(class_loader REQUIRED)
find_package(pluginlib REQUIRED)
find_package(moveit_core REQUIRED)
find_package(moveit_ros_planning REQUIRED)
find_package(moveit_msgs REQUIRED)

set(THIS_PACKAGE_INCLUDE_DIRS
    kdl_kinematics_plugin/include
    lma_kinematics_plugin/include
    srv_kinematics_plugin/include
    cached_ik_kinematics_plugin/include
)

<<<<<<< HEAD
pluginlib_export_plugin_description_file(moveit_core kdl_kinematics_plugin_description.xml)
pluginlib_export_plugin_description_file(moveit_core lma_kinematics_plugin_description.xml)
pluginlib_export_plugin_description_file(moveit_core srv_kinematics_plugin_description.xml)
=======
catkin_package(
  LIBRARIES
  INCLUDE_DIRS
    ${THIS_PACKAGE_INCLUDE_DIRS}
  CATKIN_DEPENDS
    moveit_core
    pluginlib
    roscpp
  DEPENDS
    EIGEN3
)
>>>>>>> a5864ccc

include_directories(${THIS_PACKAGE_INCLUDE_DIRS})

add_subdirectory(kdl_kinematics_plugin)
add_subdirectory(lma_kinematics_plugin)
add_subdirectory(srv_kinematics_plugin)
# add_subdirectory(ikfast_kinematics_plugin)
# add_subdirectory(cached_ik_kinematics_plugin)
add_subdirectory(test)

ament_export_libraries(
    moveit_kdl_kinematics_plugin
    moveit_lma_kinematics_plugin
    moveit_srv_kinematics_plugin)
ament_export_include_directories(include)
ament_export_dependencies(pluginlib)
ament_export_dependencies(moveit_core)
ament_export_dependencies(moveit_ros_planning)
ament_export_dependencies(Boost)
ament_package()<|MERGE_RESOLUTION|>--- conflicted
+++ resolved
@@ -31,23 +31,9 @@
     cached_ik_kinematics_plugin/include
 )
 
-<<<<<<< HEAD
 pluginlib_export_plugin_description_file(moveit_core kdl_kinematics_plugin_description.xml)
 pluginlib_export_plugin_description_file(moveit_core lma_kinematics_plugin_description.xml)
 pluginlib_export_plugin_description_file(moveit_core srv_kinematics_plugin_description.xml)
-=======
-catkin_package(
-  LIBRARIES
-  INCLUDE_DIRS
-    ${THIS_PACKAGE_INCLUDE_DIRS}
-  CATKIN_DEPENDS
-    moveit_core
-    pluginlib
-    roscpp
-  DEPENDS
-    EIGEN3
-)
->>>>>>> a5864ccc
 
 include_directories(${THIS_PACKAGE_INCLUDE_DIRS})
 
